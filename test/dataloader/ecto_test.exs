defmodule Dataloader.EctoTest do
  use ExUnit.Case, async: true

  alias Dataloader.{User, Post}
  import Ecto.Query
  alias Dataloader.TestRepo, as: Repo

  setup do
    :ok = Ecto.Adapters.SQL.Sandbox.checkout(Repo)

    test_pid = self()

    source =
      Dataloader.Ecto.new(
        Repo,
        query: &query(&1, &2, test_pid)
      )

    loader =
      Dataloader.new()
      |> Dataloader.add_source(Test, source)

    {:ok, loader: loader}
  end

  defp query(Post, _, test_pid) do
    send(test_pid, :querying)

    Post
    |> where([p], is_nil(p.deleted_at))
    |> order_by(asc: :id)
  end

  defp query(queryable, _args, test_pid) do
    send(test_pid, :querying)
    queryable
  end

  test "basic loading works", %{loader: loader} do
    users = [
      %{username: "Ben Wilson"}
    ]

    Repo.insert_all(User, users)

    users = Repo.all(User)
    user_ids = users |> Enum.map(& &1.id)

    loader =
      loader
      |> Dataloader.load_many(Test, User, user_ids)
      |> Dataloader.run()

    loaded_users =
      loader
      |> Dataloader.get_many(Test, User, user_ids)

    assert_receive(:querying)

    assert length(loaded_users) == 1
    assert users == loaded_users

    # loading again doesn't query again due to caching
    loader
    |> Dataloader.load_many(Test, User, user_ids)
    |> Dataloader.run()

    refute_receive(:querying)
  end

<<<<<<< HEAD
  test "fancier loading works", %{loader: loader} do
    user = %User{username: "Ben"} |> Repo.insert!()

    rows = [
      %{user_id: user.id, title: "foo"},
      %{user_id: user.id, title: "bar", deleted_at: DateTime.utc_now()}
    ]

    {_, [%{id: post_id} | _]} = Repo.insert_all(Post, rows, returning: [:id])

    loader =
      loader
      |> Dataloader.load_many(Test, Post, [[id: post_id], [title: "bar"]])
=======
  test "successive loads query only for new info", %{loader: loader} do
    users = [
      %{username: "Ben Wilson"},
      %{username: "Andy McVitty"}
    ]

    TestRepo.insert_all(User, users)
    [user1, user2] = TestRepo.all(User)

    [post1, post2] =
      [
        %Post{user_id: user1.id},
        %Post{user_id: user2.id}
      ]
      |> Enum.map(&TestRepo.insert!/1)

    loader =
      loader
      |> Dataloader.load(Test, :user, post1)
      |> Dataloader.run()

    loaded_user =
      loader
      |> Dataloader.get(Test, :user, post1)

    assert_receive(:querying)

    assert user1 == loaded_user

    loader =
      loader
      |> Dataloader.load(Test, :user, post1)
      |> Dataloader.load(Test, :user, post2)
>>>>>>> 0fa1d29e
      |> Dataloader.run()

    assert_receive(:querying)

<<<<<<< HEAD
    assert %Post{} = Dataloader.get(loader, Test, Post, id: post_id)
    # this shouldn't be loaded because the `query` fun should filter it out,
    # because it's deleted
    refute Dataloader.get(loader, Test, Post, title: "bar")
=======
    loaded_user1 =
      loader
      |> Dataloader.get(Test, :user, post1)

    loaded_user2 =
      loader
      |> Dataloader.get(Test, :user, post2)

    assert user2 == loaded_user2

    assert user1 == loaded_user1
>>>>>>> 0fa1d29e
  end

  test "association loading works", %{loader: loader} do
    user = %User{username: "Ben Wilson"} |> Repo.insert!()

    posts =
      [
        %Post{user_id: user.id},
        %Post{user_id: user.id}
      ]
      |> Enum.map(&Repo.insert!/1)

    loader =
      loader
      |> Dataloader.load(Test, :posts, user)
      |> Dataloader.run()

    loaded_posts =
      loader
      |> Dataloader.get(Test, :posts, user)

    assert posts == loaded_posts
    assert_receive(:querying)

    # loading again doesn't query again due to caching
    loader
    |> Dataloader.load(Test, :posts, user)
    |> Dataloader.run()

    refute_receive(:querying)
  end

  test "loading something from cache doesn't change the loader", %{loader: loader} do
    user = %User{username: "Ben Wilson"} |> Repo.insert!()

    _ =
      [
        %Post{user_id: user.id},
        %Post{user_id: user.id}
      ]
      |> Enum.map(&Repo.insert!/1)

    round1_loader =
      loader
      |> Dataloader.load(Test, :posts, user)
      |> Dataloader.run()

    assert ^round1_loader =
             round1_loader
             |> Dataloader.load(Test, :posts, user)
             |> Dataloader.run()

    assert loader != round1_loader
  end

  test "cache can be warmed", %{loader: loader} do
    user = %User{username: "Ben Wilson"} |> Repo.insert!()

    posts =
      [
        %Post{user_id: user.id},
        %Post{user_id: user.id}
      ]
      |> Enum.map(&Repo.insert!/1)

    loader = Dataloader.put(loader, Test, :posts, user, posts)

    loader
    |> Dataloader.load(Test, :posts, user)
    |> Dataloader.run()

    refute_receive(:querying)
  end

  test "ecto not association loaded struct doesn't warm cache", %{loader: loader} do
    user = %User{username: "Ben Wilson"} |> Repo.insert!()

    posts =
      [
        %Post{user_id: user.id},
        %Post{user_id: user.id}
      ]
      |> Enum.map(&Repo.insert!/1)

    loader = Dataloader.put(loader, Test, :posts, user, user.posts)

    loader =
      loader
      |> Dataloader.load(Test, :posts, user)
      |> Dataloader.run()

    loaded_posts =
      loader
      |> Dataloader.get(Test, :posts, user)

    assert posts == loaded_posts
    assert_receive(:querying)
  end
end<|MERGE_RESOLUTION|>--- conflicted
+++ resolved
@@ -68,7 +68,6 @@
     refute_receive(:querying)
   end
 
-<<<<<<< HEAD
   test "fancier loading works", %{loader: loader} do
     user = %User{username: "Ben"} |> Repo.insert!()
 
@@ -82,51 +81,50 @@
     loader =
       loader
       |> Dataloader.load_many(Test, Post, [[id: post_id], [title: "bar"]])
-=======
-  test "successive loads query only for new info", %{loader: loader} do
-    users = [
-      %{username: "Ben Wilson"},
-      %{username: "Andy McVitty"}
-    ]
-
-    TestRepo.insert_all(User, users)
-    [user1, user2] = TestRepo.all(User)
-
-    [post1, post2] =
-      [
-        %Post{user_id: user1.id},
-        %Post{user_id: user2.id}
-      ]
-      |> Enum.map(&TestRepo.insert!/1)
-
-    loader =
-      loader
-      |> Dataloader.load(Test, :user, post1)
-      |> Dataloader.run()
-
-    loaded_user =
-      loader
-      |> Dataloader.get(Test, :user, post1)
-
-    assert_receive(:querying)
-
-    assert user1 == loaded_user
-
-    loader =
-      loader
-      |> Dataloader.load(Test, :user, post1)
-      |> Dataloader.load(Test, :user, post2)
->>>>>>> 0fa1d29e
-      |> Dataloader.run()
-
-    assert_receive(:querying)
-
-<<<<<<< HEAD
+      |> Dataloader.run()
+
+    assert_receive(:querying)
+
     assert %Post{} = Dataloader.get(loader, Test, Post, id: post_id)
     # this shouldn't be loaded because the `query` fun should filter it out,
     # because it's deleted
     refute Dataloader.get(loader, Test, Post, title: "bar")
-=======
+  end
+
+  test "successive loads query only for new info", %{loader: loader} do
+    [user1, user2] =
+      [
+        %User{username: "Ben Wilson"},
+        %User{username: "Andy McVitty"}
+      ]
+      |> Enum.map(&Repo.insert!/1)
+
+    [post1, post2] =
+      [
+        %Post{user_id: user1.id},
+        %Post{user_id: user2.id}
+      ]
+      |> Enum.map(&Repo.insert!/1)
+
+    loader =
+      loader
+      |> Dataloader.load(Test, :user, post1)
+      |> Dataloader.run()
+
+    loaded_user =
+      loader
+      |> Dataloader.get(Test, :user, post1)
+
+    assert_receive(:querying)
+
+    assert user1 == loaded_user
+
+    loader =
+      loader
+      |> Dataloader.load(Test, :user, post1)
+      |> Dataloader.load(Test, :user, post2)
+      |> Dataloader.run
+
     loaded_user1 =
       loader
       |> Dataloader.get(Test, :user, post1)
@@ -135,10 +133,8 @@
       loader
       |> Dataloader.get(Test, :user, post2)
 
+    assert user1 == loaded_user1
     assert user2 == loaded_user2
-
-    assert user1 == loaded_user1
->>>>>>> 0fa1d29e
   end
 
   test "association loading works", %{loader: loader} do
